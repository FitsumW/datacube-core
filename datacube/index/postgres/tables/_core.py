--- conflicted
+++ resolved
@@ -167,10 +167,9 @@
     if not engine.execute("SELECT 1 FROM pg_type WHERE typname = 'float8range'").scalar():
         engine.execute(TYPES_INIT_SQL)
 
-<<<<<<< HEAD
     if not _pg_column_exists(engine, schema_qualified('dataset_location'), 'archived'):
         engine.execute("alter table agdc.dataset_location add column archived TIMESTAMP WITH TIME ZONE")
-=======
+
     # Update uri indexes to allow dataset search-by-uri.
     if not _pg_exists(engine, schema_qualified('ix_agdc_dataset_location_dataset_ref')):
         _LOG.info('Applying uri-search update')
@@ -185,7 +184,6 @@
         commit;
         """)
         _LOG.info('Completed uri-search update')
->>>>>>> 2fa297ee
 
 
 def _ensure_role(engine, name, inherits_from=None, add_user=False, create_db=False):
