--- conflicted
+++ resolved
@@ -41,10 +41,7 @@
 from ._gdfutils import log_multiline
 
 logger = logging.getLogger(__name__)
-<<<<<<< HEAD
-=======
 logger.setLevel(logging.INFO)  # Logging level for this module
->>>>>>> 732bd80a
 
 
 class CachedResultSet(object):
